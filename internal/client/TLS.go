--- conflicted
+++ resolved
@@ -2,10 +2,7 @@
 
 import (
 	"encoding/binary"
-<<<<<<< HEAD
-=======
 	"encoding/hex"
->>>>>>> fcb600ef
 	"net"
 
 	"github.com/cbeuw/Cloak/internal/common"

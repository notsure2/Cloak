package client

import (
	"crypto"
	"encoding/json"
	"fmt"
	"io/ioutil"
	"net"
	"strings"
	"time"

	"github.com/cbeuw/Cloak/internal/common"
	log "github.com/sirupsen/logrus"

	"github.com/cbeuw/Cloak/internal/ecdh"
	mux "github.com/cbeuw/Cloak/internal/multiplex"
)

// RawConfig represents the fields in the config json file
// nullable means if it's empty, a default value will be chosen in ProcessRawConfig
// jsonOptional means if the json's empty, its value will be set from environment variables or commandline args
// but it mustn't be empty when ProcessRawConfig is called
type RawConfig struct {
	ServerName       string
	ProxyMethod      string
	EncryptionMethod string
	UID              []byte
	PublicKey        []byte
	NumConn          int
	LocalHost        string   // jsonOptional
	LocalPort        string   // jsonOptional
	RemoteHost       string   // jsonOptional
	RemotePort       string   // jsonOptional
	AlternativeNames []string // jsonOptional
	// defaults set in ProcessRawConfig
	UDP                      bool   // nullable
	BrowserSig               string // nullable
	Transport                string // nullable
	CDNOriginHost            string // nullable
	CDNWsUrlPath             string // nullable
	StreamTimeout            int    // nullable
	KeepAlive                int    // nullable
	LoopbackTcpSendBuffer    int    // nullable
	LoopbackTcpReceiveBuffer int    // nullable
	RemoteTcpSendBuffer      int    // nullable
	RemoteTcpReceiveBuffer   int    // nullable
}

type RemoteConnConfig struct {
<<<<<<< HEAD
	Singleplex       bool
	NumConn          int
	KeepAlive        time.Duration
	RemoteAddr       string
	TransportMaker   func() Transport
	TcpSendBuffer    int
	TcpReceiveBuffer int
=======
	Singleplex bool
	NumConn    int
	KeepAlive  time.Duration
	RemoteAddr string
	Transport  TransportConfig
>>>>>>> c3d5470e
}

type LocalConnConfig struct {
	LocalAddr        string
	Timeout          time.Duration
	MockDomainList   []string
	TcpSendBuffer    int
	TcpReceiveBuffer int
}

type AuthInfo struct {
	UID              []byte
	SessionId        uint32
	ProxyMethod      string
	EncryptionMethod byte
	Unordered        bool
	ServerPubKey     crypto.PublicKey
	MockDomain       string
	WorldState       common.WorldState
}

// semi-colon separated value. This is for Android plugin options
func ssvToJson(ssv string) (ret []byte) {
	elem := func(val string, lst []string) bool {
		for _, v := range lst {
			if val == v {
				return true
			}
		}
		return false
	}
	unescape := func(s string) string {
		r := strings.Replace(s, `\\`, `\`, -1)
		r = strings.Replace(r, `\=`, `=`, -1)
		r = strings.Replace(r, `\;`, `;`, -1)
		return r
	}
	unquoted := []string{
		"NumConn",
		"StreamTimeout",
		"KeepAlive",
		"UDP",
		"LoopbackTcpSendBuffer",
		"LoopbackTcpReceiveBuffer",
		"RemoteTcpSendBuffer",
		"RemoteTcpReceiveBuffer",
	}
	lines := strings.Split(unescape(ssv), ";")
	ret = []byte("{")
	for _, ln := range lines {
		if ln == "" {
			break
		}
		sp := strings.SplitN(ln, "=", 2)
		if len(sp) < 2 {
			log.Errorf("Malformed config option: %v", ln)
			continue
		}
		key := sp[0]
		value := sp[1]
		if strings.HasPrefix(key, "AlternativeNames") {
			switch strings.Contains(value, ",") {
			case true:
				domains := strings.Split(value, ",")
				for index, domain := range domains {
					domains[index] = `"` + domain + `"`
				}
				value = strings.Join(domains, ",")
				ret = append(ret, []byte(`"`+key+`":[`+value+`],`)...)
			case false:
				ret = append(ret, []byte(`"`+key+`":["`+value+`"],`)...)
			}
			continue
		}
		// JSON doesn't like quotation marks around int and bool
		// This is extremely ugly but it's still better than writing a tokeniser
		if elem(key, unquoted) {
			ret = append(ret, []byte(`"`+key+`":`+value+`,`)...)
		} else {
			ret = append(ret, []byte(`"`+key+`":"`+value+`",`)...)
		}
	}
	ret = ret[:len(ret)-1] // remove the last comma
	ret = append(ret, '}')
	return ret
}

func ParseConfig(conf string) (raw *RawConfig, err error) {
	var content []byte
	// Checking if it's a path to json or a ssv string
	if strings.Contains(conf, ";") && strings.Contains(conf, "=") {
		content = ssvToJson(conf)
	} else {
		content, err = ioutil.ReadFile(conf)
		if err != nil {
			return
		}
	}

	raw = new(RawConfig)
	err = json.Unmarshal(content, &raw)
	if err != nil {
		return
	}
	return
}

func (raw *RawConfig) ProcessRawConfig(worldState common.WorldState) (local LocalConnConfig, remote RemoteConnConfig, auth AuthInfo, err error) {
	nullErr := func(field string) (local LocalConnConfig, remote RemoteConnConfig, auth AuthInfo, err error) {
		err = fmt.Errorf("%v cannot be empty", field)
		return
	}

	auth.UID = raw.UID
	auth.Unordered = raw.UDP
	if raw.ServerName == "" {
		return nullErr("ServerName")
	}
	auth.MockDomain = raw.ServerName

	var filteredAlternativeNames []string
	for _, alternativeName := range raw.AlternativeNames {
		if len(alternativeName) > 0 {
			filteredAlternativeNames = append(filteredAlternativeNames, alternativeName)
		}
	}
	raw.AlternativeNames = filteredAlternativeNames

	local.MockDomainList = raw.AlternativeNames
	local.MockDomainList = append(local.MockDomainList, auth.MockDomain)
	if raw.ProxyMethod == "" {
		return nullErr("ServerName")
	}
	auth.ProxyMethod = raw.ProxyMethod
	if len(raw.UID) == 0 {
		return nullErr("UID")
	}

	// static public key
	if len(raw.PublicKey) == 0 {
		return nullErr("PublicKey")
	}
	pub, ok := ecdh.Unmarshal(raw.PublicKey)
	if !ok {
		err = fmt.Errorf("failed to unmarshal Public key")
		return
	}
	auth.ServerPubKey = pub
	auth.WorldState = worldState

	// Encryption method
	switch strings.ToLower(raw.EncryptionMethod) {
	case "plain":
		auth.EncryptionMethod = mux.EncryptionMethodPlain
	case "aes-gcm", "aes-256-gcm":
		auth.EncryptionMethod = mux.EncryptionMethodAES256GCM
	case "aes-128-gcm":
		auth.EncryptionMethod = mux.EncryptionMethodAES128GCM
	case "chacha20-poly1305":
		auth.EncryptionMethod = mux.EncryptionMethodChaha20Poly1305
	default:
		err = fmt.Errorf("unknown encryption method %v", raw.EncryptionMethod)
		return
	}

	if raw.RemoteHost == "" {
		return nullErr("RemoteHost")
	}
	if raw.RemotePort == "" {
		return nullErr("RemotePort")
	}
	remote.RemoteAddr = net.JoinHostPort(raw.RemoteHost, raw.RemotePort)
	if raw.NumConn <= 0 {
		remote.NumConn = 1
		remote.Singleplex = true
	} else {
		remote.NumConn = raw.NumConn
		remote.Singleplex = false
	}

	// Transport and (if TLS mode), browser
	switch strings.ToLower(raw.Transport) {
	case "cdn":
		var cdnDomainPort string
		if raw.CDNOriginHost == "" {
			cdnDomainPort = net.JoinHostPort(raw.RemoteHost, raw.RemotePort)
		} else {
			cdnDomainPort = net.JoinHostPort(raw.CDNOriginHost, raw.RemotePort)
		}
		if raw.CDNWsUrlPath == "" {
			raw.CDNWsUrlPath = "/"
		}

		remote.Transport = TransportConfig{
			mode:  "cdn",
			wsUrl: "ws://" + cdnDomainPort + raw.CDNWsUrlPath,
		}
	case "direct":
		fallthrough
	default:
		var browser browser
		switch strings.ToLower(raw.BrowserSig) {
		case "firefox":
			browser = firefox
		case "safari":
			browser = safari
		case "chrome":
			browser = chrome
		default:
			browser = chrome
		}
		remote.Transport = TransportConfig{
			mode:    "direct",
			browser: browser,
		}
	}

	// KeepAlive
	if raw.KeepAlive <= 0 {
		remote.KeepAlive = -1
	} else {
		remote.KeepAlive = remote.KeepAlive * time.Second
	}

	if raw.LocalHost == "" {
		return nullErr("LocalHost")
	}
	if raw.LocalPort == "" {
		return nullErr("LocalPort")
	}
	local.LocalAddr = net.JoinHostPort(raw.LocalHost, raw.LocalPort)
	// stream no write timeout
	if raw.StreamTimeout == 0 {
		local.Timeout = 300 * time.Second
	} else {
		local.Timeout = time.Duration(raw.StreamTimeout) * time.Second
	}

	if raw.LoopbackTcpSendBuffer > 0 {
		local.TcpSendBuffer = raw.LoopbackTcpSendBuffer
	}

	if raw.LoopbackTcpReceiveBuffer > 0 {
		local.TcpReceiveBuffer = raw.LoopbackTcpReceiveBuffer
	}

	if raw.RemoteTcpSendBuffer > 0 {
		remote.TcpSendBuffer = raw.RemoteTcpSendBuffer
	}

	if raw.RemoteTcpReceiveBuffer > 0 {
		remote.TcpReceiveBuffer = raw.RemoteTcpReceiveBuffer
	}

	return
}<|MERGE_RESOLUTION|>--- conflicted
+++ resolved
@@ -47,21 +47,13 @@
 }
 
 type RemoteConnConfig struct {
-<<<<<<< HEAD
 	Singleplex       bool
 	NumConn          int
 	KeepAlive        time.Duration
 	RemoteAddr       string
-	TransportMaker   func() Transport
+	Transport        TransportConfig
 	TcpSendBuffer    int
 	TcpReceiveBuffer int
-=======
-	Singleplex bool
-	NumConn    int
-	KeepAlive  time.Duration
-	RemoteAddr string
-	Transport  TransportConfig
->>>>>>> c3d5470e
 }
 
 type LocalConnConfig struct {

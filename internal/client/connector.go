package client

import (
	"net"
	"sync"
	"sync/atomic"
	"syscall"
	"time"

	"github.com/cbeuw/Cloak/internal/common"

	mux "github.com/cbeuw/Cloak/internal/multiplex"
	log "github.com/sirupsen/logrus"
)

// On different invocations to MakeSession, authInfo.SessionId MUST be different
func MakeSession(connConfig RemoteConnConfig, authInfo AuthInfo, dialer common.Dialer) *mux.Session {
	log.Info("Attempting to start a new session")

	connsCh := make(chan net.Conn, connConfig.NumConn)
	var _sessionKey atomic.Value
	var wg sync.WaitGroup
	for i := 0; i < connConfig.NumConn; i++ {
		wg.Add(1)
		transportConfig := connConfig.Transport
		go func() {
		makeconn:
			transportConn := transportConfig.CreateTransport()
			remoteConn, err := dialer.Dial("tcp", connConfig.RemoteAddr)
			if err != nil {
				log.Errorf("Failed to establish new connections to remote: %v", err)
				// TODO increase the interval if failed multiple times
				time.Sleep(time.Second * 3)
				goto makeconn
			}

<<<<<<< HEAD
			tcpConn, ok := remoteConn.(*net.TCPConn)
			if ok {
				syscallConn, err := tcpConn.SyscallConn()
				if err != nil {
					panic(err)
				}

				err = syscallConn.Control(func(fd uintptr) {
					err = syscall.SetsockoptInt(common.Platformfd(fd), syscall.IPPROTO_TCP, syscall.TCP_NODELAY, 1)
					if err != nil {
						log.Errorf("setsocketopt TCP_NODELAY: %s\n", err)
					}
				})
				if err != nil {
					panic(err)
				}
			}

			transportConn := connConfig.TransportMaker()
=======
>>>>>>> c3d5470e
			sk, err := transportConn.Handshake(remoteConn, authInfo)
			if err != nil {
				log.Errorf("Failed to prepare connection to remote: %v", err)
				transportConn.Close()

				// In Cloak v2.11.0, we've updated uTLS version and subsequently increased the first packet size for chrome above 1500
				// https://github.com/cbeuw/Cloak/pull/306#issuecomment-2862728738. As a backwards compatibility feature, if we fail
				// to connect using chrome signature, retry with firefox which has a smaller packet size.
				if transportConfig.mode == "direct" && transportConfig.browser == chrome {
					transportConfig.browser = firefox
					log.Warnf("failed to connect with chrome signature, falling back to retry with firefox")
				}
				time.Sleep(time.Second * 3)

				goto makeconn
			}
			// sessionKey given by each connection should be identical
			_sessionKey.Store(sk)
			connsCh <- transportConn
			wg.Done()
		}()
	}
	wg.Wait()
	log.Debug("All underlying connections established")

	sessionKey := _sessionKey.Load().([32]byte)
	obfuscator, err := mux.MakeObfuscator(authInfo.EncryptionMethod, sessionKey)
	if err != nil {
		log.Fatal(err)
	}

	seshConfig := mux.SessionConfig{
		Singleplex:         connConfig.Singleplex,
		Obfuscator:         obfuscator,
		Valve:              nil,
		Unordered:          authInfo.Unordered,
		MsgOnWireSizeLimit: appDataMaxLength,
	}
	sesh := mux.MakeSession(authInfo.SessionId, seshConfig)

	for i := 0; i < connConfig.NumConn; i++ {
		conn := <-connsCh
		sesh.AddConnection(conn)
	}

	log.Infof("Session %v established", authInfo.SessionId)
	return sesh
}<|MERGE_RESOLUTION|>--- conflicted
+++ resolved
@@ -34,7 +34,6 @@
 				goto makeconn
 			}
 
-<<<<<<< HEAD
 			tcpConn, ok := remoteConn.(*net.TCPConn)
 			if ok {
 				syscallConn, err := tcpConn.SyscallConn()
@@ -53,9 +52,6 @@
 				}
 			}
 
-			transportConn := connConfig.TransportMaker()
-=======
->>>>>>> c3d5470e
 			sk, err := transportConn.Handshake(remoteConn, authInfo)
 			if err != nil {
 				log.Errorf("Failed to prepare connection to remote: %v", err)
